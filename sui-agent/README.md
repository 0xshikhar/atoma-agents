--- conflicted
+++ resolved
@@ -228,12 +228,6 @@
 
 ## License
 
-<<<<<<< HEAD
 Apache License 2.0. See [LICENSE](../LICENSE) for details.
-=======
-MIT License - feel free to use this code in your own projects.
->>>>>>> 72108a21
-
-```
 
 ```